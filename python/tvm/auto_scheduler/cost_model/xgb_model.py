# Licensed to the Apache Software Foundation (ASF) under one
# or more contributor license agreements.  See the NOTICE file
# distributed with this work for additional information
# regarding copyright ownership.  The ASF licenses this file
# to you under the Apache License, Version 2.0 (the
# "License"); you may not use this file except in compliance
# with the License.  You may obtain a copy of the License at
#
#   http://www.apache.org/licenses/LICENSE-2.0
#
# Unless required by applicable law or agreed to in writing,
# software distributed under the License is distributed on an
# "AS IS" BASIS, WITHOUT WARRANTIES OR CONDITIONS OF ANY
# KIND, either express or implied.  See the License for the
# specific language governing permissions and limitations
# under the License.
# pylint: disable=invalid-name

"""Cost model based on xgboost"""
import multiprocessing
import logging
from collections import defaultdict

import numpy as np

from tvm.autotvm.tuner.metric import max_curve
from .cost_model import PythonBasedModel
from ..feature import get_per_store_features_from_measure_pairs, get_per_store_features_from_states
from ..measure_record import RecordReader

xgb = None

logger = logging.getLogger("auto_scheduler")


class XGBDMatrixContext:
    """A global context to hold additional attributes of xgb.DMatrix"""

    def __init__(self):
        self.context_dict = defaultdict(dict)

    def get(self, key, matrix, default=None):
        """
        Get an attribute of a xgb.DMatrix
        Parameters
        ----------
        key: str
            The name of the attribute
        matrix: xgb.DMatrix
            The matrix
        default: Optional[Any]
            The default value if the item does not exist
        """
        return self.context_dict[key].get(matrix.handle.value, default)

    def set(self, key, matrix, value):
        """
        Set an attribute for a xgb.DMatrix
        Parameters
        ----------
        key: str
            The name of the attribute
        matrix: xgb.DMatrix
            The matrix
        value: Optional[Any]
            The new value
        """
        self.context_dict[key][matrix.handle.value] = value


dmatrix_context = XGBDMatrixContext()


class XGBModel(PythonBasedModel):
    """Train a XGBoost model to predict the normalized throughputs of programs.
    Let the normalized throughput be the score of a program (higher is better). We predict
    the (approximate) score of a program = the sum of the scores of all stages in this program.
    i.e. score(P) = score_s0 + score_s1 + ... + score_sn,
    where score_si is the score of Stage i in Program P.
    We extract feature for each stage and let the xgboost predict the score for each stage.
    We then sum up the predictions as the score of the whole program.
    We use RMSE as the loss function.  i.e. loss(P, y) = 1/2 * (score(P) - y)^2,
    where P is the program and y is the normalized throughput according to
    the ground truth (measurement).
    XGBoost does not support this loss function because `score(P)` is a sum of the prediction
    of several samples, so we implemented a custom loss function and call it pack-sum-rmse.
    It is called "pack-sum" because we combine several samples into a "pack" and sum up
    their predictions.

    Parameters
    ----------
    verbose_eval: int = 25
        Print training log every `verbose_eval` iterations.
    num_warmup_sample: int = 100
        The minimum number of samples to start to use the trained model.
        If the number of samples is less than this number, the model outputs random predictions.
    seed: Optional[int]
        The random seed
    model_file: Optional[str]
        If is not None, save model to this file after every update.
    adaptive_training: bool = False
        Whether to use adaptive training, which reduces the training frequency when there are
        too many logs.
    """

    def __init__(
        self,
        verbose_eval=25,
        num_warmup_sample=100,
        seed=None,
        model_file=None,
        adaptive_training=False,
    ):
        global xgb
        try:
            if xgb is None:
                xgb = __import__("xgboost")
        except ImportError:
            # add "from Node" to silence
            # "During handling of the above exception, another exception occurred"
            raise ImportError(
                "XGBoost is required for XGBModel. "
                "Please install its python package first. "
                "Help: (https://xgboost.readthedocs.io/en/latest/) "
            ) from None

        self.xgb_params = {
            "max_depth": 10,
            "gamma": 0.001,
            "min_child_weight": 0,
            "eta": 0.2,
            # todo(merrymercy): automatically decrease learning rate when the loss is too large
            "n_gpus": 0,
            "nthread": multiprocessing.cpu_count() // 2,
            "verbosity": 0,
            "seed": seed or 43,
            "disable_default_eval_metric": 1,
        }
        self.bst = None
        self.plan_size = 32
        self.num_warmup_sample = num_warmup_sample
        self.verbose_eval = verbose_eval
        self.model_file = model_file
        self.adaptive_training = adaptive_training

        super().__init__()

        # cache measurement input/result pairs and extracted features
        self.inputs = []
        self.results = []
        self.last_train_length = 0
        self.inputs_feature_cache = []

    def update(self, inputs, results):
        """Update the cost model according to new measurement results (training data).
        XGBoost does not support incremental training, so we re-train a new model every time.
        Parameters
        ----------
        inputs : List[MeasureInput]
            The measurement inputs
        results : List[MeasureResult]
            The measurement results
        """
        if len(inputs) <= 0:
            return
        assert len(inputs) == len(results)

        self.inputs.extend(inputs)
        self.results.extend(results)

        if (
            self.adaptive_training
            and len(self.inputs) - self.last_train_length < self.last_train_length / 5
        ):
            # Set a training threshold related to `last_train_length` to reduce the training
            # overhead when there're too many logs
            return
        self.last_train_length = len(self.inputs)

        # extract feature
        n_cached = len(self.inputs_feature_cache)
        features, normalized_throughputs, task_ids = get_per_store_features_from_measure_pairs(
            self.inputs, self.results, skip_first_n_feature_extraction=n_cached
        )
        if n_cached > 0:
            features = list(features)
            features[:n_cached] = self.inputs_feature_cache
            features = np.array(features, dtype=object)
        self.inputs_feature_cache = features
        dtrain = pack_sum_xgbmatrix(
            features, normalized_throughputs, task_ids, normalized_throughputs
        )

        # train xgb model
        self.bst = xgb.train(
            self.xgb_params,
            dtrain,
            num_boost_round=10000,
            obj=pack_sum_square_error,
            callbacks=[
                custom_callback(
                    stopping_rounds=50,
                    metric="tr-p-rmse",
                    fevals=[
                        pack_sum_rmse,
                        pack_sum_average_peak_score(self.plan_size),
                    ],
                    evals=[(dtrain, "tr")],
                    maximize=False,
                    verbose_eval=self.verbose_eval,
                )
            ],
        )

        # Update the model file if it has been set
        if self.model_file:
            self.save(self.model_file)

    def predict(self, task, states):
        """Predict the scores of states
        Parameters
        ----------
        search_task : SearchTask
            The search task of states
        statse : List[State]
            The input states
        Returns
        -------
        scores: List[float]
            The predicted scores for all states
        """
        features = get_per_store_features_from_states(states, task)
<<<<<<< HEAD

        # get TVM_HOME environment variable
        import os
        tvm_home = os.environ.get("TVM_HOME")
        if tvm_home is None:
            raise RuntimeError("TVM_HOME environment variable is not set")
        else:
            model_file = os.path.join(os.path.join(tvm_home, "yy_test/gen_model"), "model.json")

        bst = xgb.Booster()
        bst.load_model(model_file)

        if bst is not None and len(features) > self.num_warmup_sample:
=======
        for idx, feature in enumerate(features):
            print(f"xx idx = {idx}", flush=True)
            print(f"xx state = {states[idx]}", flush=True)
            print(f"xx feature = {feature}", flush=True )
        if self.bst is not None and len(self.inputs) > self.num_warmup_sample:
>>>>>>> 5bed45ce
            dtest, pack_ids = feature_to_pack_sum_xgbmatrix(features)

            raw_preds = bst.predict(dtest)
            ret = predict_throughput_pack_sum(raw_preds, pack_ids)
        else:
            ret = np.random.uniform(0, 1, (len(states),))

        # Predict -inf for invalid states that failed to be lowered.
        for idx, feature in enumerate(features):
            if feature.min() == feature.max() == 0:
                ret[idx] = float("-inf")
        print(f"xx ret = {ret}", flush=True)
        return ret

    def predict_stages(self, task, states):
        """Predict the scores of all stages in states. This is the breakdown version of `predict`.

        Parameters
        ----------
        search_task : SearchTask
            The search task of states
        statse : List[State]
            The input states

        Returns
        -------
        scores: List[float]
            The predicted scores for all stages in all states in the packed format

        Note
        ----
        For faster data copy between c++ and python, the python part returns scores in a
        single flatten array using a packed format. The c++ part then unpacks the flatten array.
        The packed format is:
        {

          float  scores[N];                 // scores[i] is the score for states[i].
          int    n_stage_0;                 // the number of stages in states[0]
          float  stage_scores_0[[n_stage_0] // the scores for all stages in states[0]
          int    n_stage_1;                 // the number of stages in states[1]
          float  stage_scores_1[n_stage_1]; // the scores for all stages in states[1]
          ...
          int    n_stage_i;                 // the number of stages in states[i]
          float  stage_scores_1[n_stage_i]; // the scores for all stages in states[i]
          ...  // untill i == N - 1

        }
        To implement this format, we also store int as float, so we can store all numbers
        into a single float array.
        """
        features = get_per_store_features_from_states(states, task)
        if self.bst is not None and len(self.inputs) > self.num_warmup_sample:
            dtest, pack_ids = feature_to_pack_sum_xgbmatrix(features)
            raw_preds = self.bst.predict(dtest)
            breakdown = predict_throughput_pack_sum(raw_preds, pack_ids)
            stage_scores = [[] for _ in range(len(states))]
            for pred, pack_id in zip(raw_preds, pack_ids):
                stage_scores[pack_id].append(pred)
            for idx, stage_score in enumerate(stage_scores):
                breakdown = np.append(breakdown, len(stage_score))
                breakdown = np.concatenate((breakdown, np.array(stage_score)))
        else:
            breakdown = np.concatenate(
                (
                    np.random.uniform(0, 1, (len(states),)),
                    np.zeros(
                        len(states),
                    ),
                )
            )

        # Predict 0 for invalid states that failed to be lowered.
        for idx, feature in enumerate(features):
            if feature.min() == feature.max() == 0:
                breakdown[idx] = float("-inf")

        return breakdown

    def update_from_file(self, file_name, n_lines=None):
        """Load measure records from a log file to update the cost model.
        This function can be used to pre-train the cost model with history log files.
        Parameters
        ----------
        file_name: str
            The filename
        n_lines: Optional[int]
            Only load first n lines of the log file
        """
        inputs, results = RecordReader(file_name).read_lines(n_lines)
        logger.info("XGBModel: Loaded %s measurement records from %s", len(inputs), file_name)
        self.update(inputs, results)

    def save(self, file_name: str):
        """Save the model to a file
        Parameters
        ----------
        file_name: str
            The filename
        """
        self.bst.save_model(file_name)

    def load(self, file_name: str):
        """Load the model from a file
        Parameters
        ----------
        file_name: str
            The filename
        """
        if self.bst is None:
            self.bst = xgb.Booster(self.xgb_params)
        self.bst.load_model(file_name)
        self.num_warmup_sample = -1


def feature_to_pack_sum_xgbmatrix(xs):
    """Convert an extracted multi-stage feature vector to a xgbmatrx in pack-sum format
    Parameters
    ----------
    xs: np.ndarray
        The feature vector
    Returns
    -------
    dmatrix: xgb.DMatrix
        The DMatrix
    pack_ids: List[int]
        pack ids information
    """
    x_flatten = []
    pack_ids = []

    for ct, x in enumerate(xs):
        for row in x:
            x_flatten.append(row)
            pack_ids.append(ct)

    feature_names = ['wave_efficiency', 'est_occupancy', 'ILP', 'WLP', 'Concurrent_estimate', 'totalReuse', 'OI_Global']
    return xgb.DMatrix(np.array(x_flatten), feature_names=feature_names), pack_ids


def pack_sum_xgbmatrix(xs, ys, gids=None, weights=None):
    """Convert (feature, label) pairs into a xgb matrix with pack-sum format
    Parameters
    ----------
    xs: np.ndarray
        The feature vector
    ys: np.ndarray
        The normaizlied throughput
    gids: Optional[List[int]]
        Group id (task id)
    weights: Optional[np.ndarray]
        The weight of samples
    Returns
    -------
    dmatrix: xgb.DMatrix
        The DMatrix with pack-sum information
    """
    if gids is not None:
        # sort by group
        indices = gids.argsort()
        xs, ys = xs[indices], ys[indices]
        group_sizes = np.bincount(gids)
        if weights is not None:
            weights = weights[indices]
    else:
        # assume it has only one group
        group_sizes = [len(xs)]

    x_flatten = []
    y_flatten = []
    weights_flatten = []
    pack_ids = []

    if weights is not None:
        for ct, (x, y, w) in enumerate(zip(xs, ys, weights)):
            for row in x:
                x_flatten.append(row)
                y_flatten.append(y)
                weights_flatten.append(w)
                pack_ids.append(ct)
    else:
        for ct, (x, y) in enumerate(zip(xs, ys)):
            for row in x:
                x_flatten.append(row)
                y_flatten.append(y)
                pack_ids.append(ct)

    ret = xgb.DMatrix(np.array(x_flatten), y_flatten)
    if weights is not None:
        ret.set_weight(weights_flatten)
    dmatrix_context.set("pack_ids", ret, np.array(pack_ids))
    dmatrix_context.set("group_sizes", ret, group_sizes)
    return ret


def predict_throughput_pack_sum(raw_preds, pack_ids):
    """Predict the throughputs for predictions in pack-sum format
    Parameters
    ----------
    raw_preds: np.ndarray
        The raw predictions
    pack_ids: List[int]
        The pack id for predictions
    Returns
    -------
    throughputs: np.ndarray
        The throughput
    """
    sum_pred = np.bincount(pack_ids, weights=raw_preds)
    return sum_pred


def pack_sum_square_error(preds, dtrain):
    """Implement square error loss on pack-sum format as
     a custom objective function for xgboost.
    Parameters
    ----------
    preds: np.ndarray
        The predicitons
    dtrain: xgb.DMatrix
        The training set
    Returns
    -------
    gradient: np.ndarray
    hessian: np.ndarray
        gradient and hessian according to the xgboost format
    """
    pack_ids = dmatrix_context.get("pack_ids", dtrain)
    weight = dtrain.get_weight()

    sum_pred = np.bincount(pack_ids, weights=preds)
    x = sum_pred[pack_ids]
    y = dtrain.get_label()
    gradient = x - y
    hessian = np.ones_like(gradient)

    if len(weight) == 0:
        return gradient, hessian

    return gradient * weight, hessian * weight


def pack_sum_rmse(raw_preds, labels):
    """Evaluate RMSE (rooted mean square error) in the pack-sum format
    Parameters
    ----------
    raw_preds: np.ndarray
        The raw prediction
    labels: xgb.DMatrix
        The groud-truth label matrix
    Returns
    -------
    name: str
    score: float
        The name and score of this metric
    """
    pack_ids = dmatrix_context.get("pack_ids", labels)
    preds = predict_throughput_pack_sum(raw_preds, pack_ids)[pack_ids]
    return "p-rmse", np.sqrt(np.mean(np.square((preds - labels.get_label()))))


def pack_sum_average_peak_score(N):
    """Return the evaluation function for average-peak-score@N
    Parameters
    ----------
    N: int
        The "N" in "average-peak-score@N"
    Returns
    -------
    The evaluation function
    """

    def feval(preds, labels):
        """Evaluate average-peak-score@N in the pack-sum format
        Parameters
        ----------
        raw_preds: np.ndarray
            The raw prediction
        labels: xgb.DMatrix
            The groud-truth label matrix
        Returns
        -------
        name: str
        score: float
        The name and score of this metric
        """
        group_sizes = dmatrix_context.get("group_sizes", labels, [len(preds)])
        pack_ids = dmatrix_context.get("pack_ids", labels)

        preds = predict_throughput_pack_sum(preds, pack_ids)
        labels = (
            np.bincount(pack_ids, weights=labels.get_label())
            / np.unique(pack_ids, return_counts=True)[1]
        )

        scores = []
        offset = 0
        for size in group_sizes:
            preds_group = preds[offset : offset + size]
            labels_group = labels[offset : offset + size]
            offset += size

            trials = np.argsort(preds_group)[::-1][:N]
            trial_scores = labels_group[trials]
            curve = max_curve(trial_scores) / np.max(labels_group)
            scores.append(np.mean(curve))
        return "a-peak@%d" % N, np.mean(scores)

    return feval


def custom_callback(
    stopping_rounds,
    metric,
    fevals,
    evals=(),
    log_file=None,
    maximize=False,
    verbose_eval=True,
    skip_every=2,
):
    """Callback function for xgboost to support multiple custom evaluation functions"""
    # pylint: disable=import-outside-toplevel
    from xgboost.core import EarlyStopException
    from xgboost.callback import _fmt_metric

    try:
        from xgboost.training import aggcv
    except ImportError:
        from xgboost.callback import _aggcv as aggcv

    state = {}
    metric_shortname = metric.split("-")[1]

    def init(env):
        """internal function"""
        bst = env.model

        state["maximize_score"] = maximize
        state["best_iteration"] = 0
        if maximize:
            state["best_score"] = float("-inf")
        else:
            state["best_score"] = float("inf")

        if bst is not None:
            if bst.attr("best_score") is not None:
                state["best_score"] = float(bst.attr("best_score"))
                state["best_iteration"] = int(bst.attr("best_iteration"))
                state["best_msg"] = bst.attr("best_msg")
            else:
                bst.set_attr(best_iteration=str(state["best_iteration"]))
                bst.set_attr(best_score=str(state["best_score"]))
        else:
            assert env.cvfolds is not None

    def callback(env):
        """internal function"""
        if not state:
            init(env)

        bst = env.model
        i = env.iteration
        cvfolds = env.cvfolds

        res_dict = {}

        if i % skip_every == 1:
            return

        ##### evaluation #####
        if cvfolds is not None:
            for feval in fevals:
                tmp = aggcv([f.eval(i, feval) for f in cvfolds])
                for k, mean, std in tmp:
                    res_dict[k] = [mean, std]
        else:
            for feval in fevals:
                bst_eval = bst.eval_set(evals, i, feval)
                res = [x.split(":") for x in bst_eval.split()]
                for kv in res[1:]:
                    res_dict[kv[0]] = [float(kv[1])]

        eval_res = []
        keys = list(res_dict.keys())
        keys.sort(key=lambda x: x if metric_shortname not in x else "a" + x)
        for key in keys:
            v = res_dict[key]
            eval_res.append([key] + v)

        ##### print eval result #####
        if not isinstance(verbose_eval, bool) and verbose_eval and i % verbose_eval == 0:
            infos = ["XGB iter: %3d" % i]
            for item in eval_res:
                if "null" in item[0]:
                    continue
                infos.append("%s: %.6f" % (item[0], item[1]))

            logger.debug("\t".join(infos))
            if log_file:
                with open(log_file, "a") as fout:
                    fout.write("\t".join(infos) + "\n")

        ##### choose score and do early stopping #####
        score = None
        for item in eval_res:
            if item[0] == metric:
                score = item[1]
                break
        assert score is not None

        best_score = state["best_score"]
        best_iteration = state["best_iteration"]
        maximize_score = state["maximize_score"]
        if (maximize_score and score > best_score) or (not maximize_score and score < best_score):
            msg = "[%d] %s" % (env.iteration, "\t".join([_fmt_metric(x) for x in eval_res]))
            state["best_msg"] = msg
            state["best_score"] = score
            state["best_iteration"] = env.iteration
            # save the property to attributes, so they will occur in checkpoint.
            if env.model is not None:
                env.model.set_attr(
                    best_score=str(state["best_score"]),
                    best_iteration=str(state["best_iteration"]),
                    best_msg=state["best_msg"],
                )
        elif env.iteration - best_iteration >= stopping_rounds:
            best_msg = state["best_msg"]
            if verbose_eval and env.rank == 0:
                logger.debug("XGB stopped. Best iteration: %s ", best_msg)
            raise EarlyStopException(best_iteration)

    return callback<|MERGE_RESOLUTION|>--- conflicted
+++ resolved
@@ -230,7 +230,6 @@
             The predicted scores for all states
         """
         features = get_per_store_features_from_states(states, task)
-<<<<<<< HEAD
 
         # get TVM_HOME environment variable
         import os
@@ -244,13 +243,6 @@
         bst.load_model(model_file)
 
         if bst is not None and len(features) > self.num_warmup_sample:
-=======
-        for idx, feature in enumerate(features):
-            print(f"xx idx = {idx}", flush=True)
-            print(f"xx state = {states[idx]}", flush=True)
-            print(f"xx feature = {feature}", flush=True )
-        if self.bst is not None and len(self.inputs) > self.num_warmup_sample:
->>>>>>> 5bed45ce
             dtest, pack_ids = feature_to_pack_sum_xgbmatrix(features)
 
             raw_preds = bst.predict(dtest)
@@ -262,7 +254,7 @@
         for idx, feature in enumerate(features):
             if feature.min() == feature.max() == 0:
                 ret[idx] = float("-inf")
-        print(f"xx ret = {ret}", flush=True)
+        # print(f"xx ret = {ret}", flush=True)
         return ret
 
     def predict_stages(self, task, states):
